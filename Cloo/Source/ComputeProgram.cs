﻿#region License

/*

Copyright (c) 2009 - 2010 Fatjon Sakiqi

Permission is hereby granted, free of charge, to any person
obtaining a copy of this software and associated documentation
files (the "Software"), to deal in the Software without
restriction, including without limitation the rights to use,
copy, modify, merge, publish, distribute, sublicense, and/or sell
copies of the Software, and to permit persons to whom the
Software is furnished to do so, subject to the following
conditions:

The above copyright notice and this permission notice shall be
included in all copies or substantial portions of the Software.

THE SOFTWARE IS PROVIDED "AS IS", WITHOUT WARRANTY OF ANY KIND,
EXPRESS OR IMPLIED, INCLUDING BUT NOT LIMITED TO THE WARRANTIES
OF MERCHANTABILITY, FITNESS FOR A PARTICULAR PURPOSE AND
NONINFRINGEMENT. IN NO EVENT SHALL THE AUTHORS OR COPYRIGHT
HOLDERS BE LIABLE FOR ANY CLAIM, DAMAGES OR OTHER LIABILITY,
WHETHER IN AN ACTION OF CONTRACT, TORT OR OTHERWISE, ARISING
FROM, OUT OF OR IN CONNECTION WITH THE SOFTWARE OR THE USE OR
OTHER DEALINGS IN THE SOFTWARE.

*/

#endregion

namespace Cloo
{
    using System;
    using System.Collections.Generic;
    using System.Collections.ObjectModel;
    using System.Runtime.InteropServices;
    using Cloo.Bindings;

    /// <summary>
    /// Represents an OpenCL program.
    /// </summary>
    /// <remarks> An OpenCL program consists of a set of kernels. Programs may also contain auxiliary functions called by the __kernel functions and constant data. </remarks>
    /// <seealso cref="ComputeKernel"/>
    public class ComputeProgram : ComputeResource
    {
        #region Fields

        private readonly ComputeContext context;
        private readonly ReadOnlyCollection<ComputeDevice> devices;
        private readonly ReadOnlyCollection<string> source;
        private ReadOnlyCollection<byte[]> binaries;
        private string buildOptions;
        private bool built = false;

        #endregion

        #region Properties

        /// <summary>
        /// Gets a read-only collection of program binaries associated with the <c>ComputeProgram.Devices</c>.
        /// </summary>
        /// <remarks> The bits returned can be an implementation-specific intermediate representation (a.k.a. IR) or device specific executable bits or both. The decision on which information is returned in the binary is up to the OpenCL implementation. </remarks>
        public ReadOnlyCollection<byte[]> Binaries
        {
            get
            {
                return binaries;
            }
        }

        /// <summary>
        /// Gets the <c>ComputeProgram</c> build options as specified in <paramref name="options"/> argument of <c>ComputeProgram.Build</c>.
        /// </summary>
        public string BuildOptions
        {
            get
            {
                return buildOptions;
            }
        }

        /// <summary>
        /// Gets the <c>ComputeContext</c> of the <c>ComputeProgram</c>.
        /// </summary>
        public ComputeContext Context
        {
            get
            {
                return context;
            }
        }

        /// <summary>
        /// Gets a read-only collection of <c>ComputeDevice</c>s associated with the <c>ComputeProgram</c>.
        /// </summary>
        /// <remarks> This collection contains <c>ComputeDevice</c>s from <c>ComputeProgram.Context.Devices</c>.
        public ReadOnlyCollection<ComputeDevice> Devices
        {
            get
            {
                return devices;
            }
        }

        /// <summary>
        /// Gets a read-only collection of program source code strings specified when creating the <c>ComputeProgram</c> or null if <c>ComputeProgram</c> was created using program binaries.
        /// </summary>
        public ReadOnlyCollection<string> Source
        {
            get
            {
                return source;
            }
        }

        #endregion

        #region Constructors

        /// <summary>
        /// Creates a new <c>ComputeProgram</c> from a specified source code.
        /// </summary>
        /// <param name="context"> A <c>ComputeContext</c>. </param>
        /// <param name="source"> The source code for the <c>ComputeProgram</c>. </param>
        /// <remarks> The created <c>ComputeProgram</c> is associated with the <c>ComputeContext.Devices</c>. </remarks>
        public ComputeProgram(ComputeContext context, string source)
        {
            unsafe
            {
                ComputeErrorCode error = ComputeErrorCode.Success;
                Handle = CL10.CreateProgramWithSource(
                    context.Handle,
                    1,
                    new string[] { source },
                    null,
                    &error);
                ComputeException.ThrowOnError(error);

                this.context = context;
                this.devices = context.Devices;
                this.source = new ReadOnlyCollection<string>(new string[] { source });
            }
        }

        /// <summary>
        /// Creates a new <c>ComputeProgram</c> from a specified source code.
        /// </summary>
        /// <param name="context"> A <c>ComputeContext</c>. </param>
        /// <param name="source"> The source code lines for the <c>ComputeProgram</c>. </param>
        /// <remarks> The created <c>ComputeProgram</c> is associated with the <c>ComputeContext.Devices</c>. </remarks>
        public ComputeProgram(ComputeContext context, string[] source)
        {
            unsafe
            {
                IntPtr[] lengths = new IntPtr[source.Length];
                for (int i = 0; i < source.Length; i++)
                    lengths[i] = new IntPtr(source[i].Length);

                ComputeErrorCode error = ComputeErrorCode.Success;
                fixed (IntPtr* lengthsPtr = lengths)
                    Handle = CL10.CreateProgramWithSource(
                        context.Handle,
                        source.Length,
                        source,
                        null,
                        &error);
                ComputeException.ThrowOnError(error);

                this.context = context;
                this.devices = context.Devices;
                this.source = new ReadOnlyCollection<string>(source);
            }
        }

        /// <summary>
        /// Creates a new <c>ComputeProgram</c> from a specified list of binaries.
        /// </summary>
        /// <param name="context"> A <c>ComputeContext</c>. </param>
        /// <param name="binaries"> A list of binaries that will match the <paramref name="devices"/>. </param>
        /// <param name="devices"> A subset of the <c>ComputeContext.Devices</c>. If left null, OpenCL will associate every binary from <c>ComputeProgram.Binaries</c> with a corresponding <c>ComputeDevice</c> in <c>ComputeContext.Devices</c>. </param>
        public ComputeProgram(ComputeContext context, IList<byte[]> binaries, IList<ComputeDevice> devices)
        {
            unsafe
            {
                int count = binaries.Count;

                IntPtr[] deviceHandles = (devices != null) ?
                    Tools.ExtractHandles(devices) :
                    Tools.ExtractHandles(context.Devices);

                IntPtr[] binariesPtrs = new IntPtr[count];
                IntPtr[] binariesLengths = new IntPtr[count];
                int[] binariesStats = new int[count];
                ComputeErrorCode error = ComputeErrorCode.Success;
                GCHandle binariesPtrGCHandle = new GCHandle();
                GCHandle[] binariesGCHandles = new GCHandle[count];

                try
                {
                    binariesPtrGCHandle = GCHandle.Alloc(binariesPtrs, GCHandleType.Pinned);
                    for (int i = 0; i < count; i++)
                    {
                        binariesGCHandles[i] = GCHandle.Alloc(binaries[i], GCHandleType.Pinned);
                        binariesPtrs[i] = binariesGCHandles[i].AddrOfPinnedObject();
                        binariesLengths[i] = new IntPtr(binaries[i].Length);
                    }

                    byte** binariesPtr = (byte**)binariesPtrGCHandle.AddrOfPinnedObject();
                    fixed (IntPtr* binariesLengthsPtr = binariesLengths)
                    fixed (IntPtr* deviceHandlesPtr = deviceHandles)
                    fixed (int* binaryStatusPtr = binariesStats)
                    {
                        Handle = CL10.CreateProgramWithBinary(
                            context.Handle,
                            count,
                            deviceHandlesPtr,
                            binariesLengthsPtr,
                            binariesPtr,
                            binaryStatusPtr,
                            &error);
                        ComputeException.ThrowOnError(error);
                    }
                }
                finally
                {
                    binariesPtrGCHandle.Free();
                    for (int i = 0; i < count; i++)
                        binariesGCHandles[i].Free();
                }


                this.binaries = new ReadOnlyCollection<byte[]>(binaries);
                this.context = context;
                this.devices = new ReadOnlyCollection<ComputeDevice>(
                    (devices != null) ? devices : context.Devices);
            }
        }

        #endregion

        #region Public methods

        /// <summary>
        /// Builds (compiles and links) a program executable from the program source or binary for all the devices or some specific devices in the OpenCL context associated with program.
        /// </summary>
        /// <param name="devices"> A list of devices associated with program. If the list is null, the program executable is built for all devices associated with program for which a source or a binary has been loaded. </param>
        /// <param name="options"> A set of options for the OpenCL compiler. </param>
        /// <param name="notify"> A notification routine. The notification routine is a callback function that an application can register and which will be called when the program executable has been built (successfully or unsuccessfully). If notify is not null, ComputeProgram.Build does not need to wait for the build to complete and can return immediately. If notify is null, ComputeProgram.Build does not return until the build has completed. This callback function may be called asynchronously by the OpenCL implementation. It is the application's responsibility to ensure that the callback function is thread-safe. </param>
        /// <param name="notifyDataPtr">Passed as an argument when notify is called. notifyDataPtr can be IntPtr.Zero. </param>
        public void Build(ICollection<ComputeDevice> devices, string options, ComputeProgramBuildNotifier notify, IntPtr notifyDataPtr)
        {
            if (built) return; // prevent building multiple times which causes memory leaks in the drivers

            unsafe
            {
                IntPtr[] deviceHandles = Tools.ExtractHandles(devices);
                buildOptions = (options != null) ? options : "";
                IntPtr notifyPtr = (notify != null) ? Marshal.GetFunctionPointerForDelegate(notify) : IntPtr.Zero;

                fixed (IntPtr* deviceHandlesPtr = deviceHandles)
                {
                    ComputeErrorCode error = CL10.BuildProgram(
                        Handle,
                        deviceHandles.Length,
                        deviceHandlesPtr,
                        options,
                        notifyPtr,
                        notifyDataPtr);
                    ComputeException.ThrowOnError(error);
                }
                binaries = GetBinaries();
                built = true;
            }
        }

        /// <summary>
        /// Creates kernel objects for all kernel functions in program. Kernel objects are not created for any __kernel functions in program that do not have the same function definition across all devices for which a program executable has been successfully built.
        /// </summary>
        public ICollection<ComputeKernel> CreateAllKernels()
        {
            unsafe
            {
                ICollection<ComputeKernel> kernels = new Collection<ComputeKernel>();
                int kernelsCount = 0;
                IntPtr[] kernelHandles;

                ComputeErrorCode error = CL10.CreateKernelsInProgram(Handle, 0, null, &kernelsCount);
                ComputeException.ThrowOnError(error);

                kernelHandles = new IntPtr[kernelsCount];
                fixed (IntPtr* kernelHandlesPtr = kernelHandles)
                {
                    error = CL10.CreateKernelsInProgram(
                        Handle,
                        kernelsCount,
                        kernelHandlesPtr,
                        null);
                    ComputeException.ThrowOnError(error);
                }
                for (int i = 0; i < kernelsCount; i++)
                    kernels.Add(new ComputeKernel(kernelHandles[i], this));

                return kernels;
            }
        }

        /// <summary>
        /// Creates a kernel object for the kernel function specified by the function name.
        /// </summary>
        public ComputeKernel CreateKernel(string functionName)
        {
            return new ComputeKernel(functionName, this);
        }

        /// <summary>
        /// Gets the build log of program for the specified device.
        /// </summary>
        public string GetBuildLog(ComputeDevice device)
        {
            unsafe
            {
                return GetStringInfo<ComputeProgramBuildInfo>(
                    device,
                    ComputeProgramBuildInfo.BuildLog,
                    CL10.GetProgramBuildInfo);
            }
        }

        /// <summary>
        /// Gets the build status of program for the specified device.
        /// </summary>
        public ComputeProgramBuildStatus GetBuildStatus(ComputeDevice device)
        {
            unsafe
            {
                return (ComputeProgramBuildStatus)GetInfo<ComputeProgramBuildInfo, uint>(
                    device,
                    ComputeProgramBuildInfo.Status,
                    CL10.GetProgramBuildInfo);
            }
        }

        /// <summary>
        /// Gets the string representation of the <c>ComputeProgram</c>.
        /// </summary>
        /// <returns> The string representation of the <c>ComputeProgram</c>. </returns>
        public override string ToString()
        {
            return "ComputeProgram" + base.ToString();
        }

        #endregion

        #region Protected methods

        protected override void Dispose(bool manual)
        {
            if (Handle != IntPtr.Zero)
            {
                CL10.ReleaseProgram(Handle);
                Handle = IntPtr.Zero;
            }
        }

        #endregion

        #region Private methods

        private ReadOnlyCollection<byte[]> GetBinaries()
        {
            unsafe
            {
                IntPtr[] binaryLengths = GetArrayInfo<ComputeProgramInfo, IntPtr>(
                    ComputeProgramInfo.BinarySizes, CL10.GetProgramInfo);

                GCHandle[] binariesGCHandles = new GCHandle[binaryLengths.Length];
                IntPtr[] binariesPtrs = new IntPtr[binaryLengths.Length];
                IList<byte[]> binaries = new List<byte[]>();
                GCHandle binariesPtrsGCHandle = GCHandle.Alloc(binariesPtrs, GCHandleType.Pinned);

                try
                {
                    for (int i = 0; i < binaryLengths.Length; i++)
                    {
                        byte[] binary = new byte[binaryLengths[i].ToInt64()];
                        binariesGCHandles[i] = GCHandle.Alloc(binary, GCHandleType.Pinned);
                        binariesPtrs[i] = binariesGCHandles[i].AddrOfPinnedObject();
                        binaries.Add(binary);
                    }

                    ComputeErrorCode error = CL10.GetProgramInfo(
                        Handle,
                        ComputeProgramInfo.Binaries,
                        new IntPtr(binariesPtrs.Length * IntPtr.Size),
                        binariesPtrsGCHandle.AddrOfPinnedObject(),
                        null);
                    ComputeException.ThrowOnError(error);
                }
                finally
                {
                    for (int i = 0; i < binaryLengths.Length; i++)
                        binariesGCHandles[i].Free();
                    binariesPtrsGCHandle.Free();
                }

                return new ReadOnlyCollection<byte[]>(binaries);
            }
        }

        #endregion
    }

    /// <summary>
<<<<<<< HEAD
    /// 
    /// </summary>
    /// <param name="programHandle"></param>
    /// <param name="userDataPtr"></param>
=======
    /// A callback function that can be registered by the application to report the <c>ComputeProgram</c> build status.
    /// </summary>
    /// <param name="programHandle"> The handle of the <c>ComputeProgram</c> being built. </param>
    /// <param name="userDataPtr"> The pointer to the optional user data specified in <paramref name="userDataPtr"/> argument of <c>ComputeProgram.Build</c>. </param>
    /// <remarks> This callback function may be called asynchronously by the OpenCL implementation. It is the application's responsibility to ensure that the callback function is thread-safe. </remarks>
>>>>>>> 831b107e
    [UnmanagedFunctionPointer(CallingConvention.Cdecl)]
    public delegate void ComputeProgramBuildNotifier(IntPtr programHandle, IntPtr userDataPtr);
}<|MERGE_RESOLUTION|>--- conflicted
+++ resolved
@@ -412,18 +412,11 @@
     }
 
     /// <summary>
-<<<<<<< HEAD
-    /// 
-    /// </summary>
-    /// <param name="programHandle"></param>
-    /// <param name="userDataPtr"></param>
-=======
     /// A callback function that can be registered by the application to report the <c>ComputeProgram</c> build status.
     /// </summary>
     /// <param name="programHandle"> The handle of the <c>ComputeProgram</c> being built. </param>
     /// <param name="userDataPtr"> The pointer to the optional user data specified in <paramref name="userDataPtr"/> argument of <c>ComputeProgram.Build</c>. </param>
     /// <remarks> This callback function may be called asynchronously by the OpenCL implementation. It is the application's responsibility to ensure that the callback function is thread-safe. </remarks>
->>>>>>> 831b107e
     [UnmanagedFunctionPointer(CallingConvention.Cdecl)]
     public delegate void ComputeProgramBuildNotifier(IntPtr programHandle, IntPtr userDataPtr);
 }